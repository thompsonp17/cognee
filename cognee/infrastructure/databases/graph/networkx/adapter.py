"""Adapter for NetworkX graph database."""

from datetime import datetime, timezone
import os
import json
import asyncio
import logging
from re import A
from typing import Dict, Any, List
from uuid import UUID
import aiofiles
import aiofiles.os as aiofiles_os
import networkx as nx
from cognee.infrastructure.databases.graph.graph_db_interface import GraphDBInterface
from cognee.infrastructure.engine import DataPoint
from cognee.modules.storage.utils import JSONEncoder

logger = logging.getLogger("NetworkXAdapter")

class NetworkXAdapter(GraphDBInterface):
    _instance = None
    graph = None # Class variable to store the singleton instance

    def __new__(cls, filename):
        if cls._instance is None:
            cls._instance = super().__new__(cls)
            cls._instance.filename = filename
        return cls._instance

    def __init__(self, filename = "cognee_graph.pkl"):
        self.filename = filename

    async def get_graph_data(self):
        await self.load_graph_from_file()
        return (list(self.graph.nodes(data = True)), list(self.graph.edges(data = True, keys = True)))

    async def query(self, query: str, params: dict):
        pass

    async def has_node(self, node_id: str) -> bool:
        return self.graph.has_node(node_id)

    async def add_node(
        self,
        node: DataPoint,
    ) -> None:
        self.graph.add_node(node.id, **node.model_dump())

        await self.save_graph_to_file(self.filename)

    async def add_nodes(
        self,
        nodes: list[DataPoint],
    ) -> None:
        nodes = [(node.id, node.model_dump()) for node in nodes]

        self.graph.add_nodes_from(nodes)
        await self.save_graph_to_file(self.filename)


    async def get_graph(self):
        return self.graph


    async def has_edge(self, from_node: str, to_node: str, edge_label: str) -> bool:
        return self.graph.has_edge(from_node, to_node, key = edge_label)

    async def has_edges(self, edges):
        result = []

        for (from_node, to_node, edge_label) in edges:
            if self.graph.has_edge(from_node, to_node, edge_label):
                result.append((from_node, to_node, edge_label))

        return result


    async def add_edge(
        self,
        from_node: str,
        to_node: str,
        relationship_name: str,
        edge_properties: Dict[str, Any] = {},
    ) -> None:
        edge_properties["updated_at"] = datetime.now(timezone.utc)
        self.graph.add_edge(from_node, to_node, key = relationship_name, **(edge_properties if edge_properties else {}))
        await self.save_graph_to_file(self.filename)

    async def add_edges(
        self,
        edges: tuple[str, str, str, dict],
    ) -> None:
        edges = [(edge[0], edge[1], edge[2], {
            **(edge[3] if len(edge) == 4 else {}),
            "updated_at": datetime.now(timezone.utc),
        }) for edge in edges]

        self.graph.add_edges_from(edges)
        await self.save_graph_to_file(self.filename)

    async def get_edges(self, node_id: str):
        return list(self.graph.in_edges(node_id, data = True)) + list(self.graph.out_edges(node_id, data = True))


    async def delete_node(self, node_id: str) -> None:
        """Asynchronously delete a node from the graph if it exists."""
        if self.graph.has_node(node_id):
            self.graph.remove_node(node_id)
            await self.save_graph_to_file(self.filename)

    async def delete_nodes(self, node_ids: List[str]) -> None:
        self.graph.remove_nodes_from(node_ids)
        await self.save_graph_to_file(self.filename)


    async def get_disconnected_nodes(self) -> List[str]:
        connected_components = list(nx.weakly_connected_components(self.graph))

        disconnected_nodes = []
        biggest_subgraph = max(connected_components, key = len)

        for component in connected_components:
            if component != biggest_subgraph:
                disconnected_nodes.extend(list(component))

        return disconnected_nodes


    async def extract_node(self, node_id: str) -> dict:
        if self.graph.has_node(node_id):
            return self.graph.nodes[node_id]

        return None

    async def extract_nodes(self, node_ids: List[str]) -> List[dict]:
        return [self.graph.nodes[node_id] for node_id in node_ids if self.graph.has_node(node_id)]

    async def get_predecessors(self, node_id: UUID, edge_label: str = None) -> list:
        if self.graph.has_node(node_id):
            if edge_label is None:
                return [
                    self.graph.nodes[predecessor] for predecessor \
                        in list(self.graph.predecessors(node_id))
                ]

            nodes = []

            for predecessor_id in list(self.graph.predecessors(node_id)):
                if self.graph.has_edge(predecessor_id, node_id, edge_label):
                    nodes.append(self.graph.nodes[predecessor_id])

            return nodes

    async def get_successors(self, node_id: UUID, edge_label: str = None) -> list:
        if self.graph.has_node(node_id):
            if edge_label is None:
                return [
                    self.graph.nodes[successor] for successor \
                        in list(self.graph.successors(node_id))
                ]

            nodes = []

            for successor_id in list(self.graph.successors(node_id)):
                if self.graph.has_edge(node_id, successor_id, edge_label):
                    nodes.append(self.graph.nodes[successor_id])

            return nodes

    async def get_neighbours(self, node_id: str) -> list:
        if not self.graph.has_node(node_id):
            return []

        predecessors, successors = await asyncio.gather(
            self.get_predecessors(node_id),
            self.get_successors(node_id),
        )

        neighbours = predecessors + successors

        return neighbours

    async def get_connections(self, node_id: UUID) -> list:
        if not self.graph.has_node(node_id):
            return []

        node = self.graph.nodes[node_id]

        if "id" not in node:
            return []

        predecessors, successors = await asyncio.gather(
            self.get_predecessors(node_id),
            self.get_successors(node_id),
        )

        connections = []

        for neighbor in predecessors:
            if "id" in neighbor:
                edge_data = self.graph.get_edge_data(neighbor["id"], node["id"])
                for edge_properties in edge_data.values():
                    connections.append((neighbor, edge_properties, node))

        for neighbor in successors:
            if "id" in neighbor:
                edge_data = self.graph.get_edge_data(node["id"], neighbor["id"])
                for edge_properties in edge_data.values():
                    connections.append((node, edge_properties, neighbor))

        return connections

    async def remove_connection_to_predecessors_of(self, node_ids: list[str], edge_label: str) -> None:
        for node_id in node_ids:
            if self.graph.has_node(node_id):
                for predecessor_id in list(self.graph.predecessors(node_id)):
                    if self.graph.has_edge(predecessor_id, node_id, edge_label):
                        self.graph.remove_edge(predecessor_id, node_id, edge_label)

        await self.save_graph_to_file(self.filename)

    async def remove_connection_to_successors_of(self, node_ids: list[str], edge_label: str) -> None:
        for node_id in node_ids:
            if self.graph.has_node(node_id):
                for successor_id in list(self.graph.successors(node_id)):
                    if self.graph.has_edge(node_id, successor_id, edge_label):
                        self.graph.remove_edge(node_id, successor_id, edge_label)

        await self.save_graph_to_file(self.filename)

    async def save_graph_to_file(self, file_path: str=None) -> None:
        """Asynchronously save the graph to a file in JSON format."""
        if not file_path:
            file_path = self.filename

        graph_data = nx.readwrite.json_graph.node_link_data(self.graph)

        async with aiofiles.open(file_path, "w") as file:
            await file.write(json.dumps(graph_data, cls = JSONEncoder))


    async def load_graph_from_file(self, file_path: str = None):
        """Asynchronously load the graph from a file in JSON format."""
        if file_path == self.filename:
            return

        if not file_path:
            file_path = self.filename
        try:
            if os.path.exists(file_path):
                async with aiofiles.open(file_path, "r") as file:
                    graph_data = json.loads(await file.read())
                    for node in graph_data["nodes"]:
                        try:
                          node["id"] = UUID(node["id"])
                        except:
                          pass
                        if "updated_at" in node:
                            node["updated_at"] = datetime.strptime(node["updated_at"], "%Y-%m-%dT%H:%M:%S.%f%z")

                    for edge in graph_data["links"]:
                        try:
                          source_id = UUID(edge["source"])
                          target_id = UUID(edge["target"])

                          edge["source"] = source_id
                          edge["target"] = target_id
                          edge["source_node_id"] = source_id
                          edge["target_node_id"] = target_id
                        except:
                          pass

<<<<<<< HEAD
                        if "updated_at" in node:
=======
                        if "updated_at" in edge:
>>>>>>> 52180eb6
                            edge["updated_at"] = datetime.strptime(edge["updated_at"], "%Y-%m-%dT%H:%M:%S.%f%z")

                    self.graph = nx.readwrite.json_graph.node_link_graph(graph_data)
            else:
                # Log that the file does not exist and an empty graph is initialized
                logger.warning("File %s not found. Initializing an empty graph.", file_path)
                self.graph = nx.MultiDiGraph()  # Use MultiDiGraph to keep it consistent with __init__

                file_dir = os.path.dirname(file_path)
                if not os.path.exists(file_dir):
                    os.makedirs(file_dir, exist_ok = True)

                await self.save_graph_to_file(file_path)
        except Exception as e:
            logger.error("Failed to load graph from file: %s \n %s", file_path, str(e))
            # Initialize an empty graph in case of error
            self.graph = nx.MultiDiGraph()

            file_dir = os.path.dirname(file_path)
            if not os.path.exists(file_dir):
                os.makedirs(file_dir, exist_ok = True)

            await self.save_graph_to_file(file_path)

    async def delete_graph(self, file_path: str = None):
        """Asynchronously delete the graph file from the filesystem."""
        if file_path is None:
            file_path = self.filename  # Assuming self.filename is defined elsewhere and holds the default graph file path
        try:
            if os.path.exists(file_path):
                await aiofiles_os.remove(file_path)

            self.graph = None
            logger.info("Graph deleted successfully.")
        except Exception as error:
            logger.error("Failed to delete graph: %s", error)<|MERGE_RESOLUTION|>--- conflicted
+++ resolved
@@ -270,11 +270,7 @@
                         except:
                           pass
 
-<<<<<<< HEAD
-                        if "updated_at" in node:
-=======
                         if "updated_at" in edge:
->>>>>>> 52180eb6
                             edge["updated_at"] = datetime.strptime(edge["updated_at"], "%Y-%m-%dT%H:%M:%S.%f%z")
 
                     self.graph = nx.readwrite.json_graph.node_link_graph(graph_data)
