"""Adapter for Generic API LLM provider API"""

import litellm
import instructor
from typing import Type
from pydantic import BaseModel
from openai import ContentFilterFinishReasonError
from litellm.exceptions import ContentPolicyViolationError
from instructor.exceptions import InstructorRetryException

from cognee.infrastructure.llm.exceptions import ContentPolicyFilterError
from cognee.infrastructure.llm.llm_interface import LLMInterface
from cognee.infrastructure.llm.rate_limiter import rate_limit_async, sleep_and_retry_async


class GenericAPIAdapter(LLMInterface):
    """
    Adapter for Generic API LLM provider API.

    This class initializes the API adapter with necessary credentials and configurations for
    interacting with a language model. It provides methods for creating structured outputs
    based on user input and system prompts.

    Public methods:
    - acreate_structured_output(text_input: str, system_prompt: str, response_model:
    Type[BaseModel]) -> BaseModel
    """

    name: str
    model: str
    api_key: str

    def __init__(
        self,
        endpoint,
        api_key: str,
        model: str,
        name: str,
        max_tokens: int,
        fallback_model: str = None,
        fallback_api_key: str = None,
        fallback_endpoint: str = None,
    ):
        self.name = name
        self.model = model
        self.api_key = api_key
        self.endpoint = endpoint
        self.max_tokens = max_tokens

        self.fallback_model = fallback_model
        self.fallback_api_key = fallback_api_key
        self.fallback_endpoint = fallback_endpoint

        self.aclient = instructor.from_litellm(
            litellm.acompletion, mode=instructor.Mode.JSON, api_key=api_key
        )

    @sleep_and_retry_async()
    @rate_limit_async
    async def acreate_structured_output(
        self, text_input: str, system_prompt: str, response_model: Type[BaseModel]
    ) -> BaseModel:
        """
        Generate a response from a user query.

        This asynchronous method sends a user query and a system prompt to a language model and
        retrieves the generated response. It handles API communication and retries up to a
        specified limit in case of request failures.

        Parameters:
        -----------

            - text_input (str): The input text from the user to generate a response for.
            - system_prompt (str): A prompt that provides context or instructions for the
              response generation.
            - response_model (Type[BaseModel]): A Pydantic model that defines the structure of
              the expected response.

        Returns:
        --------

            - BaseModel: An instance of the specified response model containing the structured
              output from the language model.
        """

<<<<<<< HEAD
        try:
            return await self.aclient.chat.completions.create(
                model=self.model,
                messages=[
                    {
                        "role": "user",
                        "content": f"""Use the given format to
                    extract information from the following input: {text_input}. """,
                    },
                    {
                        "role": "system",
                        "content": system_prompt,
                    },
                ],
                max_retries=5,
                api_base=self.endpoint,
                response_model=response_model,
            )
        except (
            ContentFilterFinishReasonError,
            ContentPolicyViolationError,
            InstructorRetryException,
        ) as error:
            if (
                isinstance(error, InstructorRetryException)
                and not "content management policy" in str(error).lower()
            ):
                raise error

            if not (self.fallback_model and self.fallback_api_key and self.fallback_endpoint):
                raise ContentPolicyFilterError(
                    f"The provided input contains content that is not aligned with our content policy: {text_input}"
                )

            try:
                return await self.aclient.chat.completions.create(
                    model=self.fallback_model,
                    messages=[
                        {
                            "role": "user",
                            "content": f"""Use the given format to
                        extract information from the following input: {text_input}. """,
                        },
                        {
                            "role": "system",
                            "content": system_prompt,
                        },
                    ],
                    max_retries=5,
                    api_key=self.fallback_api_key,
                    api_base=self.fallback_endpoint,
                    response_model=response_model,
                )
            except (
                ContentFilterFinishReasonError,
                ContentPolicyViolationError,
                InstructorRetryException,
            ) as error:
                if (
                    isinstance(error, InstructorRetryException)
                    and not "content management policy" in str(error).lower()
                ):
                    raise error
                else:
                    raise ContentPolicyFilterError(
                        f"The provided input contains content that is not aligned with our content policy: {text_input}"
                    )
=======
        return await self.aclient.chat.completions.create(
            model=self.model,
            messages=[
                {
                    "role": "user",
                    "content": f"""{text_input}""",
                },
                {
                    "role": "system",
                    "content": system_prompt,
                },
            ],
            max_retries=5,
            api_base=self.endpoint,
            response_model=response_model,
        )
>>>>>>> b8ea699a
<|MERGE_RESOLUTION|>--- conflicted
+++ resolved
@@ -83,15 +83,13 @@
               output from the language model.
         """
 
-<<<<<<< HEAD
         try:
             return await self.aclient.chat.completions.create(
                 model=self.model,
                 messages=[
                     {
                         "role": "user",
-                        "content": f"""Use the given format to
-                    extract information from the following input: {text_input}. """,
+                        "content": f"""{text_input}""",
                     },
                     {
                         "role": "system",
@@ -124,8 +122,7 @@
                     messages=[
                         {
                             "role": "user",
-                            "content": f"""Use the given format to
-                        extract information from the following input: {text_input}. """,
+                            "content": f"""{text_input}""",
                         },
                         {
                             "role": "system",
@@ -150,22 +147,4 @@
                 else:
                     raise ContentPolicyFilterError(
                         f"The provided input contains content that is not aligned with our content policy: {text_input}"
-                    )
-=======
-        return await self.aclient.chat.completions.create(
-            model=self.model,
-            messages=[
-                {
-                    "role": "user",
-                    "content": f"""{text_input}""",
-                },
-                {
-                    "role": "system",
-                    "content": system_prompt,
-                },
-            ],
-            max_retries=5,
-            api_base=self.endpoint,
-            response_model=response_model,
-        )
->>>>>>> b8ea699a
+                    )