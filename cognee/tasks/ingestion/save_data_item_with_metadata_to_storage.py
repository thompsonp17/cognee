--- conflicted
+++ resolved
@@ -1,11 +1,6 @@
-<<<<<<< HEAD
-from typing import Any, BinaryIO, Union
-
-=======
 from typing import Union, BinaryIO, Any
 
 from cognee.modules.ingestion.exceptions import IngestionError
->>>>>>> dd8af12a
 from cognee.modules.ingestion import save_data_to_file
 
 
